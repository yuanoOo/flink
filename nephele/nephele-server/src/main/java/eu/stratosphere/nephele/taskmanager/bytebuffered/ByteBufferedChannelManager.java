/***********************************************************************************************************************
 *
 * Copyright (C) 2010 by the Stratosphere project (http://stratosphere.eu)
 *
 * Licensed under the Apache License, Version 2.0 (the "License"); you may not use this file except in compliance with
 * the License. You may obtain a copy of the License at
 *
 *     http://www.apache.org/licenses/LICENSE-2.0
 *
 * Unless required by applicable law or agreed to in writing, software distributed under the License is distributed on
 * an "AS IS" BASIS, WITHOUT WARRANTIES OR CONDITIONS OF ANY KIND, either express or implied. See the License for the
 * specific language governing permissions and limitations under the License.
 *
 **********************************************************************************************************************/

package eu.stratosphere.nephele.taskmanager.bytebuffered;

import java.io.IOException;
import java.net.InetSocketAddress;
import java.util.Iterator;
import java.util.List;
import java.util.Map;
import java.util.Set;
import java.util.concurrent.ConcurrentHashMap;

import org.apache.commons.logging.Log;
import org.apache.commons.logging.LogFactory;

import eu.stratosphere.nephele.checkpointing.CheckpointDecision;
import eu.stratosphere.nephele.configuration.GlobalConfiguration;
<<<<<<< HEAD
import eu.stratosphere.nephele.execution.RuntimeEnvironment;
=======
import eu.stratosphere.nephele.execution.Environment;
>>>>>>> 302fb446
import eu.stratosphere.nephele.executiongraph.ExecutionVertexID;
import eu.stratosphere.nephele.instance.InstanceConnectionInfo;
import eu.stratosphere.nephele.io.AbstractID;
import eu.stratosphere.nephele.io.InputGate;
import eu.stratosphere.nephele.io.OutputGate;
<<<<<<< HEAD
import eu.stratosphere.nephele.io.RuntimeInputGate;
import eu.stratosphere.nephele.io.RuntimeOutputGate;
=======
>>>>>>> 302fb446
import eu.stratosphere.nephele.io.channels.AbstractChannel;
import eu.stratosphere.nephele.io.channels.AbstractInputChannel;
import eu.stratosphere.nephele.io.channels.AbstractOutputChannel;
import eu.stratosphere.nephele.io.channels.Buffer;
import eu.stratosphere.nephele.io.channels.ChannelID;
import eu.stratosphere.nephele.io.channels.ChannelType;
import eu.stratosphere.nephele.io.channels.FileBufferManager;
import eu.stratosphere.nephele.io.channels.bytebuffered.AbstractByteBufferedInputChannel;
import eu.stratosphere.nephele.io.channels.bytebuffered.AbstractByteBufferedOutputChannel;
import eu.stratosphere.nephele.jobgraph.JobID;
import eu.stratosphere.nephele.protocols.ChannelLookupProtocol;
import eu.stratosphere.nephele.taskmanager.Task;
import eu.stratosphere.nephele.taskmanager.bufferprovider.BufferProvider;
import eu.stratosphere.nephele.taskmanager.bufferprovider.BufferProviderBroker;
import eu.stratosphere.nephele.taskmanager.bufferprovider.GlobalBufferPool;
import eu.stratosphere.nephele.taskmanager.bufferprovider.LocalBufferPool;
import eu.stratosphere.nephele.taskmanager.bufferprovider.LocalBufferPoolOwner;
import eu.stratosphere.nephele.taskmanager.transferenvelope.SpillingQueue;
import eu.stratosphere.nephele.taskmanager.transferenvelope.TransferEnvelope;
import eu.stratosphere.nephele.taskmanager.transferenvelope.TransferEnvelopeDispatcher;
import eu.stratosphere.nephele.taskmanager.transferenvelope.TransferEnvelopeReceiverList;
import eu.stratosphere.nephele.util.StringUtils;

public final class ByteBufferedChannelManager implements TransferEnvelopeDispatcher, BufferProviderBroker {

	/**
	 * The log object used to report problems and errors.
	 */
	private static final Log LOG = LogFactory.getLog(ByteBufferedChannelManager.class);

	private static final boolean DEFAULT_ALLOW_SENDER_SIDE_SPILLING = false;

	private static final boolean DEFAULT_MERGE_SPILLED_BUFFERS = true;

	private final Map<ChannelID, ChannelContext> registeredChannels = new ConcurrentHashMap<ChannelID, ChannelContext>();

	private final Map<AbstractID, LocalBufferPoolOwner> localBufferPoolOwner = new ConcurrentHashMap<AbstractID, LocalBufferPoolOwner>();

	private final Map<ExecutionVertexID, TaskContext> tasksWithUndecidedCheckpoints = new ConcurrentHashMap<ExecutionVertexID, TaskContext>();

	private final NetworkConnectionManager networkConnectionManager;
<<<<<<< HEAD
=======

	private final ChannelLookupProtocol channelLookupService;

	private final InstanceConnectionInfo localConnectionInfo;

	private final LocalBufferPool transitBufferPool;
>>>>>>> 302fb446

	private final boolean allowSenderSideSpilling;

<<<<<<< HEAD
	private final InstanceConnectionInfo localConnectionInfo;

	private final LocalBufferPool transitBufferPool;

	private final boolean allowSenderSideSpilling;

	private final boolean mergeSpilledBuffers;

	private final boolean multicastEnabled = true;

	/**
	 * This map caches transfer envelope receiver lists.
	 */
	private final Map<ChannelID, TransferEnvelopeReceiverList> receiverCache = new ConcurrentHashMap<ChannelID, TransferEnvelopeReceiverList>();

	public ByteBufferedChannelManager(final ChannelLookupProtocol channelLookupService,
			final InstanceConnectionInfo localInstanceConnectionInfo)
			throws IOException {

=======
	private final boolean mergeSpilledBuffers;

	private final boolean multicastEnabled = true;

	/**
	 * This map caches transfer envelope receiver lists.
	 */
	private final Map<ChannelID, TransferEnvelopeReceiverList> receiverCache = new ConcurrentHashMap<ChannelID, TransferEnvelopeReceiverList>();

	public ByteBufferedChannelManager(final ChannelLookupProtocol channelLookupService,
			final InstanceConnectionInfo localInstanceConnectionInfo)
												throws IOException {

>>>>>>> 302fb446
		this.channelLookupService = channelLookupService;

		this.localConnectionInfo = localInstanceConnectionInfo;

		// Initialized the file buffer manager
		FileBufferManager.getInstance();

		// Initialize the global buffer pool
		GlobalBufferPool.getInstance();

		// Initialize the transit buffer pool
		this.transitBufferPool = new LocalBufferPool(128, true);

		this.networkConnectionManager = new NetworkConnectionManager(this,
			localInstanceConnectionInfo.getAddress(), localInstanceConnectionInfo.getDataPort());
<<<<<<< HEAD

		this.allowSenderSideSpilling = GlobalConfiguration.getBoolean("channel.network.allowSenderSideSpilling",
			DEFAULT_ALLOW_SENDER_SIDE_SPILLING);

=======

		this.allowSenderSideSpilling = GlobalConfiguration.getBoolean("channel.network.allowSenderSideSpilling",
			DEFAULT_ALLOW_SENDER_SIDE_SPILLING);

>>>>>>> 302fb446
		this.mergeSpilledBuffers = GlobalConfiguration.getBoolean("channel.network.mergeSpilledBuffers",
			DEFAULT_MERGE_SPILLED_BUFFERS);

		LOG.info("Initialized byte buffered channel manager with sender-side spilling "
			+ (this.allowSenderSideSpilling ? "enabled" : "disabled")
			+ (this.mergeSpilledBuffers ? " and spilled buffer merging enabled" : ""));
	}

	/**
	 * Registers the given task with the byte buffered channel manager.
	 * 
	 * @param task
	 *        the task to be registered
	 * @param the
	 *        set of output channels which are initially active
	 */
	public void register(final Task task, final Set<ChannelID> activeOutputChannels) {

<<<<<<< HEAD
		final RuntimeEnvironment environment = task.getEnvironment();
=======
		final Environment environment = task.getEnvironment();
>>>>>>> 302fb446

		final TaskContext taskContext = new TaskContext(task, this, this.tasksWithUndecidedCheckpoints);

		for (int i = 0; i < environment.getNumberOfOutputGates(); ++i) {
			final OutputGate<?> outputGate = environment.getOutputGate(i);
			final OutputGateContext outputGateContext = new OutputGateContext(taskContext, outputGate.getChannelType(),
				outputGate.getIndex());
			for (int j = 0; j < outputGate.getNumberOfOutputChannels(); ++j) {
				final AbstractOutputChannel<?> outputChannel = outputGate.getOutputChannel(j);
				if (!(outputChannel instanceof AbstractByteBufferedOutputChannel)) {
					LOG.error("Output channel " + outputChannel.getID() + "of job " + environment.getJobID()
<<<<<<< HEAD
						+ " is not a byte buffered output channel, skipping...");
=======
							+ " is not a byte buffered output channel, skipping...");
>>>>>>> 302fb446
					continue;
				}

				final AbstractByteBufferedOutputChannel<?> bboc = (AbstractByteBufferedOutputChannel<?>) outputChannel;

				if (this.registeredChannels.containsKey(bboc.getID())) {
					LOG.error("Byte buffered output channel " + bboc.getID() + " is already registered");
					continue;
				}

				// Add routing entry to receiver cache to reduce latency
				if (bboc.getType() == ChannelType.INMEMORY) {
					addReceiverListHint(bboc);
				}

				final boolean isActive = activeOutputChannels.contains(bboc.getID());

<<<<<<< HEAD
				LOG.info("Registering byte buffered output channel " + bboc.getID() + " ("
					+ (isActive ? "active" : "inactive") + ")");

				final OutputChannelContext outputChannelContext = new OutputChannelContext(outputGateContext, bboc,
					isActive, this.mergeSpilledBuffers);
=======
				if (LOG.isDebugEnabled())
					LOG.debug("Registering byte buffered output channel " + bboc.getID() + " ("
							+ (isActive ? "active" : "inactive") + ")");

				final OutputChannelContext outputChannelContext = new OutputChannelContext(outputGateContext, bboc,
						isActive, this.mergeSpilledBuffers);
>>>>>>> 302fb446
				this.registeredChannels.put(bboc.getID(), outputChannelContext);
			}
		}

		for (int i = 0; i < environment.getNumberOfInputGates(); ++i) {
			final InputGate<?> inputGate = environment.getInputGate(i);
			final InputGateContext inputGateContext = new InputGateContext(inputGate.getNumberOfInputChannels());
			for (int j = 0; j < inputGate.getNumberOfInputChannels(); ++j) {
				final AbstractInputChannel<?> inputChannel = inputGate.getInputChannel(j);
				if (!(inputChannel instanceof AbstractByteBufferedInputChannel)) {
					LOG.error("Input channel " + inputChannel.getID() + "of job " + environment.getJobID()
<<<<<<< HEAD
						+ " is not a byte buffered input channel, skipping...");
=======
							+ " is not a byte buffered input channel, skipping...");
>>>>>>> 302fb446
					continue;
				}

				final AbstractByteBufferedInputChannel<?> bbic = (AbstractByteBufferedInputChannel<?>) inputChannel;

				if (this.registeredChannels.containsKey(bbic.getID())) {
					LOG.error("Byte buffered input channel " + bbic.getID() + " is already registered");
					continue;
				}

				// Add routing entry to receiver cache to reduce latency
				if (bbic.getType() == ChannelType.INMEMORY) {
					addReceiverListHint(bbic);
				}

<<<<<<< HEAD
				LOG.info("Registering byte buffered input channel " + bbic.getID());

				final InputChannelContext inputChannelContext = new InputChannelContext(inputGateContext, this,
					bbic);
=======
				if (LOG.isDebugEnabled())
					LOG.debug("Registering byte buffered input channel " + bbic.getID());

				final InputChannelContext inputChannelContext = new InputChannelContext(inputGateContext, this,
						bbic);
>>>>>>> 302fb446
				this.registeredChannels.put(bbic.getID(), inputChannelContext);
			}

			// Add input gate context to set of local buffer pool owner
			this.localBufferPoolOwner.put(inputGate.getGateID(), inputGateContext);
		}

		this.localBufferPoolOwner.put(task.getVertexID(), taskContext);

		redistributeGlobalBuffers();
	}

	/**
	 * Unregisters the given task from the byte buffered channel manager.
	 * 
	 * @param vertexID
	 *        the ID of the task to be unregistered
	 * @param task
	 *        the task to be unregistered
	 */
	public void unregister(final ExecutionVertexID vertexID, final Task task) {
<<<<<<< HEAD

		final RuntimeEnvironment environment = task.getEnvironment();

=======

		final Environment environment = task.getEnvironment();

>>>>>>> 302fb446
		for (int i = 0; i < environment.getNumberOfOutputGates(); ++i) {
			final OutputGate<?> outputGate = environment.getOutputGate(i);
			for (int j = 0; j < outputGate.getNumberOfOutputChannels(); ++j) {
				final AbstractOutputChannel<?> outputChannel = outputGate.getOutputChannel(j);
				this.registeredChannels.remove(outputChannel.getID());
				this.receiverCache.remove(outputChannel.getID());
			}
		}

		for (int i = 0; i < environment.getNumberOfInputGates(); ++i) {
			final InputGate<?> inputGate = environment.getInputGate(i);
			for (int j = 0; j < inputGate.getNumberOfInputChannels(); ++j) {
				final AbstractInputChannel<?> inputChannel = inputGate.getInputChannel(j);
				this.registeredChannels.remove(inputChannel.getID());
				this.receiverCache.remove(inputChannel.getID());
			}

			final LocalBufferPoolOwner owner = this.localBufferPoolOwner.remove(inputGate.getGateID());
			if (owner == null) {
				LOG.error("Cannot find local buffer pool owner for input gate " + inputGate.getGateID());
			} else {
				owner.clearLocalBufferPool();
			}
		}

		final LocalBufferPoolOwner owner = this.localBufferPoolOwner.remove(vertexID);
		if (owner == null) {
			LOG.error("Cannot find local buffer pool owner for vertex ID" + vertexID);
		} else {
			owner.clearLocalBufferPool();
		}

		redistributeGlobalBuffers();
	}

	/**
	 * Shuts down the byte buffered channel manager and stops all its internal processes.
	 */
	public void shutdown() {

		this.networkConnectionManager.shutDown();
	}

	public void reportIOExceptionForAllInputChannels(IOException ioe) {

		final Iterator<ChannelContext> it = this.registeredChannels.values().iterator();

		while (it.hasNext()) {

			final ChannelContext channelContext = it.next();
			if (channelContext.isInputChannel()) {
				channelContext.reportIOException(ioe);
			}
		}
	}

	public void reportIOExceptionForOutputChannel(ChannelID sourceChannelID, IOException ioe) {

		final ChannelContext channelContext = this.registeredChannels.get(sourceChannelID);

		if (channelContext == null) {
			LOG.error("Cannot find network output channel with ID " + sourceChannelID);
			return;
		}

		if (channelContext.isInputChannel()) {
			channelContext.reportIOException(ioe);
		}
	}

	public NetworkConnectionManager getNetworkConnectionManager() {

		return this.networkConnectionManager;
	}

	private void processEnvelope(final TransferEnvelope transferEnvelope, final boolean freeSourceBuffer)
			throws IOException, InterruptedException {

		final TransferEnvelopeReceiverList receiverList = getReceiverList(transferEnvelope.getJobID(),
			transferEnvelope.getSource());

		if (receiverList == null) {
			throw new IOException("Transfer envelope " + transferEnvelope.getSequenceNumber() + " from source channel "
				+ transferEnvelope.getSource() + " has not have a receiver list");
		}

		// This envelope is known to have either no buffer or an memory-based input buffer
		if (transferEnvelope.getBuffer() == null) {
			processEnvelopeEnvelopeWithoutBuffer(transferEnvelope, receiverList);
		} else {
			processEnvelopeWithBuffer(transferEnvelope, receiverList, freeSourceBuffer);
		}
	}

	private void processEnvelopeWithBuffer(final TransferEnvelope transferEnvelope,
			final TransferEnvelopeReceiverList receiverList, final boolean freeSourceBuffer)
			throws IOException, InterruptedException {

		// Handle the most common (unicast) case first
		if (!freeSourceBuffer) {

			final List<ChannelID> localReceivers = receiverList.getLocalReceivers();
			if (localReceivers.size() != 1) {
				throw new IOException("Expected receiver list to have exactly one element");
			}

			final ChannelID localReceiver = localReceivers.get(0);

			final ChannelContext cc = this.registeredChannels.get(localReceiver);
			if (cc == null) {
				throw new IOException("Cannot find channel context for local receiver " + localReceiver);
			}
<<<<<<< HEAD

			if (!cc.isInputChannel()) {
				throw new IOException("Local receiver " + localReceiver
					+ " is not an input channel, but is supposed to accept a buffer");
			}

=======

			if (!cc.isInputChannel()) {
				throw new IOException("Local receiver " + localReceiver
						+ " is not an input channel, but is supposed to accept a buffer");
			}

>>>>>>> 302fb446
			cc.queueTransferEnvelope(transferEnvelope);

			return;
		}

		// This is the in-memory or multicast case
		final Buffer srcBuffer = transferEnvelope.getBuffer();

		if (receiverList.hasLocalReceivers()) {

			final List<ChannelID> localReceivers = receiverList.getLocalReceivers();

			for (final ChannelID localReceiver : localReceivers) {

				final ChannelContext cc = this.registeredChannels.get(localReceiver);
				if (cc == null) {
					throw new IOException("Cannot find channel context for local receiver " + localReceiver);
				}
<<<<<<< HEAD

				if (!cc.isInputChannel()) {
					throw new IOException("Local receiver " + localReceiver
						+ " is not an input channel, but is supposed to accept a buffer");
				}

=======

				if (!cc.isInputChannel()) {
					throw new IOException("Local receiver " + localReceiver
							+ " is not an input channel, but is supposed to accept a buffer");
				}

>>>>>>> 302fb446
				final InputChannelContext inputChannelContext = (InputChannelContext) cc;
				final Buffer destBuffer = inputChannelContext.requestEmptyBufferBlocking(srcBuffer.size());
				srcBuffer.copyToBuffer(destBuffer);
				// TODO: See if we can save one duplicate step here
				final TransferEnvelope dup = transferEnvelope.duplicateWithoutBuffer();
				dup.setBuffer(destBuffer);
				inputChannelContext.queueTransferEnvelope(dup);
			}
		}

		if (receiverList.hasRemoteReceivers()) {

			final List<InetSocketAddress> remoteReceivers = receiverList.getRemoteReceivers();
			for (final InetSocketAddress remoteReceiver : remoteReceivers) {

				this.networkConnectionManager.queueEnvelopeForTransfer(remoteReceiver, transferEnvelope.duplicate());
			}
		}

		// Recycle the source buffer
		srcBuffer.recycleBuffer();
	}
<<<<<<< HEAD

	private boolean processEnvelopeEnvelopeWithoutBuffer(final TransferEnvelope transferEnvelope,
			final TransferEnvelopeReceiverList receiverList) {

		// No need to copy anything
		final Iterator<ChannelID> localIt = receiverList.getLocalReceivers().iterator();

		while (localIt.hasNext()) {

			final ChannelID localReceiver = localIt.next();

=======

	private boolean processEnvelopeEnvelopeWithoutBuffer(final TransferEnvelope transferEnvelope,
			final TransferEnvelopeReceiverList receiverList) {

		// No need to copy anything
		final Iterator<ChannelID> localIt = receiverList.getLocalReceivers().iterator();

		while (localIt.hasNext()) {

			final ChannelID localReceiver = localIt.next();

>>>>>>> 302fb446
			final ChannelContext channelContext = this.registeredChannels.get(localReceiver);
			if (channelContext == null) {
				if (LOG.isDebugEnabled()) {
					LOG.debug("Cannot find local receiver " + localReceiver + " for job "
						+ transferEnvelope.getJobID());
				}
				continue;
			}
			channelContext.queueTransferEnvelope(transferEnvelope);
		}

		final Iterator<InetSocketAddress> remoteIt = receiverList.getRemoteReceivers().iterator();
<<<<<<< HEAD

		while (remoteIt.hasNext()) {

			final InetSocketAddress remoteReceiver = remoteIt.next();
			this.networkConnectionManager.queueEnvelopeForTransfer(remoteReceiver, transferEnvelope);
		}

=======

		while (remoteIt.hasNext()) {

			final InetSocketAddress remoteReceiver = remoteIt.next();
			this.networkConnectionManager.queueEnvelopeForTransfer(remoteReceiver, transferEnvelope);
		}

>>>>>>> 302fb446
		return true;
	}

	private void addReceiverListHint(final AbstractChannel channel) {

		TransferEnvelopeReceiverList receiverList = new TransferEnvelopeReceiverList(channel);

		if (this.receiverCache.put(channel.getID(), receiverList) != null) {
			LOG.warn("Receiver cache already contained entry for " + channel.getID());
		}
	}

	private TransferEnvelopeReceiverList getReceiverList(final JobID jobID, final ChannelID sourceChannelID)
			throws IOException, InterruptedException {

		TransferEnvelopeReceiverList receiverList = this.receiverCache.get(sourceChannelID);
		if (receiverList == null) {

			while (true) {

				final ConnectionInfoLookupResponse lookupResponse = this.channelLookupService.lookupConnectionInfo(
<<<<<<< HEAD
					this.localConnectionInfo, jobID, sourceChannelID);

				if (lookupResponse.receiverNotFound()) {
					throw new IOException("Cannot find task(s) waiting for data from source channel with ID "
						+ sourceChannelID);
=======
							this.localConnectionInfo, jobID, sourceChannelID);

				if (lookupResponse.receiverNotFound()) {
					throw new IOException("Cannot find task(s) waiting for data from source channel with ID "
							+ sourceChannelID);
>>>>>>> 302fb446
				}

				if (lookupResponse.receiverNotReady()) {
					Thread.sleep(500);
					continue;
				}

				if (lookupResponse.receiverReady()) {
					receiverList = new TransferEnvelopeReceiverList(lookupResponse);
					break;
				}
			}

			if (receiverList == null) {
				LOG.error("Receiver list is null for source channel ID " + sourceChannelID);
			} else {
				this.receiverCache.put(sourceChannelID, receiverList);

				if (LOG.isDebugEnabled()) {

					final StringBuilder sb = new StringBuilder();
					sb.append("Receiver list for source channel ID " + sourceChannelID + " at task manager "
						+ this.localConnectionInfo + "\n");

					if (receiverList.hasLocalReceivers()) {
						sb.append("\tLocal receivers:\n");
						final Iterator<ChannelID> it = receiverList.getLocalReceivers().iterator();
						while (it.hasNext()) {
							sb.append("\t\t" + it.next() + "\n");
						}
					}

					if (receiverList.hasRemoteReceivers()) {
						sb.append("Remote receivers:\n");
						final Iterator<InetSocketAddress> it = receiverList.getRemoteReceivers().iterator();
						while (it.hasNext()) {
							sb.append("\t\t" + it.next() + "\n");
						}
					}

					LOG.debug(sb.toString());
				}
			}
		}

		return receiverList;
	}

	/**
	 * {@inheritDoc}
	 */
	@Override
	public void processEnvelopeFromOutputChannel(final TransferEnvelope transferEnvelope) throws IOException,
			InterruptedException {
<<<<<<< HEAD

		processEnvelope(transferEnvelope, true);
	}

	/**
	 * {@inheritDoc}
	 */
	@Override
	public void processEnvelopeFromInputChannel(final TransferEnvelope transferEnvelope) throws IOException,
			InterruptedException {

		processEnvelope(transferEnvelope, false);
	}

	/**
	 * {@inheritDoc}
	 */
	@Override
	public void processEnvelopeFromNetwork(final TransferEnvelope transferEnvelope, boolean freeSourceBuffer)
			throws IOException {

		try {
			processEnvelope(transferEnvelope, freeSourceBuffer);
		} catch (InterruptedException e) {
			LOG.error("Caught unexpected interrupted exception: " + StringUtils.stringifyException(e));
		}
	}

	/**
	 * Triggers the byte buffer channel manager write the current utilization of its read and write buffers to the logs.
	 * This method is primarily for debugging purposes.
	 */
	public void logBufferUtilization() {

		System.out.println("Buffer utilization for at " + System.currentTimeMillis());

		System.out.println("\tUnused global buffers: " + GlobalBufferPool.getInstance().getCurrentNumberOfBuffers());

		System.out.println("\tLocal buffer pool status:");

		final Iterator<LocalBufferPoolOwner> it = this.localBufferPoolOwner.values().iterator();
		while (it.hasNext()) {
			it.next().logBufferUtilization();
		}

		this.networkConnectionManager.logBufferUtilization();

		System.out.println("\tIncoming connections:");

		final Iterator<Map.Entry<ChannelID, ChannelContext>> it2 = this.registeredChannels.entrySet()
			.iterator();

		while (it2.hasNext()) {

			final Map.Entry<ChannelID, ChannelContext> entry = it2.next();
			final ChannelContext context = entry.getValue();
			if (context.isInputChannel()) {

				final InputChannelContext inputChannelContext = (InputChannelContext) context;
				final int numberOfQueuedEnvelopes = inputChannelContext.getNumberOfQueuedEnvelopes();
				final int numberOfQueuedMemoryBuffers = inputChannelContext.getNumberOfQueuedMemoryBuffers();

				System.out.println("\t\t" + entry.getKey() + ": " + numberOfQueuedMemoryBuffers + " ("
					+ numberOfQueuedEnvelopes + ")");
			}
		}
	}

	@Override
	public BufferProvider getBufferProvider(final JobID jobID, final ChannelID sourceChannelID) throws IOException,
			InterruptedException {

		final TransferEnvelopeReceiverList receiverList = getReceiverList(jobID, sourceChannelID);

		if (receiverList.hasLocalReceivers() && !receiverList.hasRemoteReceivers()) {

			final List<ChannelID> localReceivers = receiverList.getLocalReceivers();
			if (localReceivers.size() == 1) {
				// Unicast case, get final buffer provider

				final ChannelID localReceiver = localReceivers.get(0);
				final ChannelContext cc = this.registeredChannels.get(localReceiver);
				if (cc == null) {
					throw new IOException("Cannot find channel context for local receiver " + localReceiver);
				}
=======

		processEnvelope(transferEnvelope, true);
	}

	/**
	 * {@inheritDoc}
	 */
	@Override
	public void processEnvelopeFromInputChannel(final TransferEnvelope transferEnvelope) throws IOException,
			InterruptedException {

		processEnvelope(transferEnvelope, false);
	}

	/**
	 * {@inheritDoc}
	 */
	@Override
	public void processEnvelopeFromNetwork(final TransferEnvelope transferEnvelope, boolean freeSourceBuffer)
			throws IOException {

		try {
			processEnvelope(transferEnvelope, freeSourceBuffer);
		} catch (InterruptedException e) {
			LOG.error("Caught unexpected interrupted exception: " + StringUtils.stringifyException(e));
		}
	}
>>>>>>> 302fb446

				if (!cc.isInputChannel()) {
					throw new IOException("Channel context for local receiver " + localReceiver
						+ " is not an input channel context");
				}

<<<<<<< HEAD
				final InputChannelContext icc = (InputChannelContext) cc;

				return icc;
			}
		}

		return this.transitBufferPool;
	}

	private void redistributeGlobalBuffers() {

		final int numberOfChannelsForMulticast = 10; // TODO: Make this configurable

		final int totalNumberOfBuffers = GlobalBufferPool.getInstance().getTotalNumberOfBuffers();
		int totalNumberOfChannels = this.registeredChannels.size();
		if (this.multicastEnabled) {
			totalNumberOfChannels += numberOfChannelsForMulticast;
		}
		final double buffersPerChannel = (double) totalNumberOfBuffers / (double) totalNumberOfChannels;
		if (buffersPerChannel < 1.0) {
			LOG.warn("System is low on memory buffers. This may result in reduced performance.");
=======
		System.out.println("Buffer utilization for at " + System.currentTimeMillis());

		System.out.println("\tUnused global buffers: " + GlobalBufferPool.getInstance().getCurrentNumberOfBuffers());

		System.out.println("\tLocal buffer pool status:");

		final Iterator<LocalBufferPoolOwner> it = this.localBufferPoolOwner.values().iterator();
		while (it.hasNext()) {
			it.next().logBufferUtilization();
		}

		this.networkConnectionManager.logBufferUtilization();

		System.out.println("\tIncoming connections:");

		final Iterator<Map.Entry<ChannelID, ChannelContext>> it2 = this.registeredChannels.entrySet()
				.iterator();

		while (it2.hasNext()) {

			final Map.Entry<ChannelID, ChannelContext> entry = it2.next();
			final ChannelContext context = entry.getValue();
			if (context.isInputChannel()) {

				final InputChannelContext inputChannelContext = (InputChannelContext) context;
				final int numberOfQueuedEnvelopes = inputChannelContext.getNumberOfQueuedEnvelopes();
				final int numberOfQueuedMemoryBuffers = inputChannelContext.getNumberOfQueuedMemoryBuffers();

				System.out.println("\t\t" + entry.getKey() + ": " + numberOfQueuedMemoryBuffers + " ("
						+ numberOfQueuedEnvelopes + ")");
			}
>>>>>>> 302fb446
		}
	}

<<<<<<< HEAD
		if (LOG.isDebugEnabled()) {
			LOG.debug("Total number of buffers is " + totalNumberOfBuffers);
			LOG.debug("Total number of channels is " + totalNumberOfChannels);
		}

		if (this.localBufferPoolOwner.isEmpty()) {
			return;
		}

		final Iterator<LocalBufferPoolOwner> it = this.localBufferPoolOwner.values().iterator();
		while (it.hasNext()) {
			final LocalBufferPoolOwner lbpo = it.next();
			lbpo.setDesignatedNumberOfBuffers((int) Math.ceil(buffersPerChannel * lbpo.getNumberOfChannels()));
		}

		if (this.multicastEnabled) {
			this.transitBufferPool.setDesignatedNumberOfBuffers((int) Math.ceil(buffersPerChannel
				* numberOfChannelsForMulticast));
		}
	}

	public void reportCheckpointDecisions(final List<CheckpointDecision> checkpointDecisions) {

		for (final CheckpointDecision cd : checkpointDecisions) {

			final TaskContext taskContext = this.tasksWithUndecidedCheckpoints.remove(cd.getVertexID());

			if (taskContext == null) {
				LOG.error("Cannot report checkpoint decision for vertex " + cd.getVertexID());
				continue;
=======
	@Override
	public BufferProvider getBufferProvider(final JobID jobID, final ChannelID sourceChannelID) throws IOException,
			InterruptedException {

		final TransferEnvelopeReceiverList receiverList = getReceiverList(jobID, sourceChannelID);

		if (receiverList.hasLocalReceivers() && !receiverList.hasRemoteReceivers()) {

			final List<ChannelID> localReceivers = receiverList.getLocalReceivers();
			if (localReceivers.size() == 1) {
				// Unicast case, get final buffer provider

				final ChannelID localReceiver = localReceivers.get(0);
				final ChannelContext cc = this.registeredChannels.get(localReceiver);
				if (cc == null) {
					throw new IOException("Cannot find channel context for local receiver " + localReceiver);
				}

				if (!cc.isInputChannel()) {
					throw new IOException("Channel context for local receiver " + localReceiver
							+ " is not an input channel context");
				}

				final InputChannelContext icc = (InputChannelContext) cc;

				return icc;
>>>>>>> 302fb446
			}

			taskContext.setCheckpointDecisionAsynchronously(cd.getCheckpointDecision());
			taskContext.reportAsynchronousEvent();
		}

		return this.transitBufferPool;
	}

<<<<<<< HEAD
	/**
	 * {@inheritDoc}
	 */
	@Override
	public boolean registerSpillingQueueWithNetworkConnection(final JobID jobID, final ChannelID sourceChannelID,
			final SpillingQueue spillingQueue) throws IOException, InterruptedException {

		final TransferEnvelopeReceiverList receiverList = getReceiverList(jobID, sourceChannelID);

		if (!receiverList.hasRemoteReceivers()) {
			return false;
		}

		final List<InetSocketAddress> remoteReceivers = receiverList.getRemoteReceivers();
		if (remoteReceivers.size() > 1) {
			LOG.error("Cannot register spilling queue for more than one remote receiver");
			return false;
		}

=======
	private void redistributeGlobalBuffers() {

		final int numberOfChannelsForMulticast = 10; // TODO: Make this configurable

		final int totalNumberOfBuffers = GlobalBufferPool.getInstance().getTotalNumberOfBuffers();
		int totalNumberOfChannels = this.registeredChannels.size();
		if (this.multicastEnabled) {
			totalNumberOfChannels += numberOfChannelsForMulticast;
		}
		final double buffersPerChannel = (double) totalNumberOfBuffers / (double) totalNumberOfChannels;
		if (buffersPerChannel < 1.0) {
			LOG.warn("System is low on memory buffers. This may result in reduced performance.");
		}

		if (LOG.isDebugEnabled()) {
			LOG.debug("Total number of buffers is " + totalNumberOfBuffers);
			LOG.debug("Total number of channels is " + totalNumberOfChannels);
		}

		if (this.localBufferPoolOwner.isEmpty()) {
			return;
		}

		final Iterator<LocalBufferPoolOwner> it = this.localBufferPoolOwner.values().iterator();
		while (it.hasNext()) {
			final LocalBufferPoolOwner lbpo = it.next();
			lbpo.setDesignatedNumberOfBuffers((int) Math.ceil(buffersPerChannel * lbpo.getNumberOfChannels()));
		}

		if (this.multicastEnabled) {
			this.transitBufferPool.setDesignatedNumberOfBuffers((int) Math.ceil(buffersPerChannel
				* numberOfChannelsForMulticast));
		}
	}

	public void reportCheckpointDecisions(final List<CheckpointDecision> checkpointDecisions) {

		for (final CheckpointDecision cd : checkpointDecisions) {

			final TaskContext taskContext = this.tasksWithUndecidedCheckpoints.remove(cd.getVertexID());

			if (taskContext == null) {
				LOG.error("Cannot report checkpoint decision for vertex " + cd.getVertexID());
				continue;
			}

			taskContext.setCheckpointDecisionAsynchronously(cd.getCheckpointDecision());
			taskContext.reportAsynchronousEvent();
		}
	}

	/**
	 * {@inheritDoc}
	 */
	@Override
	public boolean registerSpillingQueueWithNetworkConnection(final JobID jobID, final ChannelID sourceChannelID,
			final SpillingQueue spillingQueue) throws IOException, InterruptedException {

		final TransferEnvelopeReceiverList receiverList = getReceiverList(jobID, sourceChannelID);

		if (!receiverList.hasRemoteReceivers()) {
			return false;
		}

		final List<InetSocketAddress> remoteReceivers = receiverList.getRemoteReceivers();
		if (remoteReceivers.size() > 1) {
			LOG.error("Cannot register spilling queue for more than one remote receiver");
			return false;
		}

>>>>>>> 302fb446
		this.networkConnectionManager.registerSpillingQueueWithNetworkConnection(remoteReceivers.get(0), spillingQueue);

		return true;
	}
}<|MERGE_RESOLUTION|>--- conflicted
+++ resolved
@@ -28,21 +28,14 @@
 
 import eu.stratosphere.nephele.checkpointing.CheckpointDecision;
 import eu.stratosphere.nephele.configuration.GlobalConfiguration;
-<<<<<<< HEAD
 import eu.stratosphere.nephele.execution.RuntimeEnvironment;
-=======
-import eu.stratosphere.nephele.execution.Environment;
->>>>>>> 302fb446
 import eu.stratosphere.nephele.executiongraph.ExecutionVertexID;
 import eu.stratosphere.nephele.instance.InstanceConnectionInfo;
 import eu.stratosphere.nephele.io.AbstractID;
 import eu.stratosphere.nephele.io.InputGate;
 import eu.stratosphere.nephele.io.OutputGate;
-<<<<<<< HEAD
 import eu.stratosphere.nephele.io.RuntimeInputGate;
 import eu.stratosphere.nephele.io.RuntimeOutputGate;
-=======
->>>>>>> 302fb446
 import eu.stratosphere.nephele.io.channels.AbstractChannel;
 import eu.stratosphere.nephele.io.channels.AbstractInputChannel;
 import eu.stratosphere.nephele.io.channels.AbstractOutputChannel;
@@ -84,19 +77,9 @@
 	private final Map<ExecutionVertexID, TaskContext> tasksWithUndecidedCheckpoints = new ConcurrentHashMap<ExecutionVertexID, TaskContext>();
 
 	private final NetworkConnectionManager networkConnectionManager;
-<<<<<<< HEAD
-=======
 
 	private final ChannelLookupProtocol channelLookupService;
 
-	private final InstanceConnectionInfo localConnectionInfo;
-
-	private final LocalBufferPool transitBufferPool;
->>>>>>> 302fb446
-
-	private final boolean allowSenderSideSpilling;
-
-<<<<<<< HEAD
 	private final InstanceConnectionInfo localConnectionInfo;
 
 	private final LocalBufferPool transitBufferPool;
@@ -116,21 +99,6 @@
 			final InstanceConnectionInfo localInstanceConnectionInfo)
 			throws IOException {
 
-=======
-	private final boolean mergeSpilledBuffers;
-
-	private final boolean multicastEnabled = true;
-
-	/**
-	 * This map caches transfer envelope receiver lists.
-	 */
-	private final Map<ChannelID, TransferEnvelopeReceiverList> receiverCache = new ConcurrentHashMap<ChannelID, TransferEnvelopeReceiverList>();
-
-	public ByteBufferedChannelManager(final ChannelLookupProtocol channelLookupService,
-			final InstanceConnectionInfo localInstanceConnectionInfo)
-												throws IOException {
-
->>>>>>> 302fb446
 		this.channelLookupService = channelLookupService;
 
 		this.localConnectionInfo = localInstanceConnectionInfo;
@@ -146,17 +114,10 @@
 
 		this.networkConnectionManager = new NetworkConnectionManager(this,
 			localInstanceConnectionInfo.getAddress(), localInstanceConnectionInfo.getDataPort());
-<<<<<<< HEAD
 
 		this.allowSenderSideSpilling = GlobalConfiguration.getBoolean("channel.network.allowSenderSideSpilling",
 			DEFAULT_ALLOW_SENDER_SIDE_SPILLING);
 
-=======
-
-		this.allowSenderSideSpilling = GlobalConfiguration.getBoolean("channel.network.allowSenderSideSpilling",
-			DEFAULT_ALLOW_SENDER_SIDE_SPILLING);
-
->>>>>>> 302fb446
 		this.mergeSpilledBuffers = GlobalConfiguration.getBoolean("channel.network.mergeSpilledBuffers",
 			DEFAULT_MERGE_SPILLED_BUFFERS);
 
@@ -175,11 +136,7 @@
 	 */
 	public void register(final Task task, final Set<ChannelID> activeOutputChannels) {
 
-<<<<<<< HEAD
 		final RuntimeEnvironment environment = task.getEnvironment();
-=======
-		final Environment environment = task.getEnvironment();
->>>>>>> 302fb446
 
 		final TaskContext taskContext = new TaskContext(task, this, this.tasksWithUndecidedCheckpoints);
 
@@ -191,11 +148,7 @@
 				final AbstractOutputChannel<?> outputChannel = outputGate.getOutputChannel(j);
 				if (!(outputChannel instanceof AbstractByteBufferedOutputChannel)) {
 					LOG.error("Output channel " + outputChannel.getID() + "of job " + environment.getJobID()
-<<<<<<< HEAD
 						+ " is not a byte buffered output channel, skipping...");
-=======
-							+ " is not a byte buffered output channel, skipping...");
->>>>>>> 302fb446
 					continue;
 				}
 
@@ -213,20 +166,13 @@
 
 				final boolean isActive = activeOutputChannels.contains(bboc.getID());
 
-<<<<<<< HEAD
-				LOG.info("Registering byte buffered output channel " + bboc.getID() + " ("
-					+ (isActive ? "active" : "inactive") + ")");
+				if (LOG.isDebugEnabled()) {
+					LOG.debug("Registering byte buffered output channel " + bboc.getID() + " ("
+							+ (isActive ? "active" : "inactive") + ")");
+				}
 
 				final OutputChannelContext outputChannelContext = new OutputChannelContext(outputGateContext, bboc,
 					isActive, this.mergeSpilledBuffers);
-=======
-				if (LOG.isDebugEnabled())
-					LOG.debug("Registering byte buffered output channel " + bboc.getID() + " ("
-							+ (isActive ? "active" : "inactive") + ")");
-
-				final OutputChannelContext outputChannelContext = new OutputChannelContext(outputGateContext, bboc,
-						isActive, this.mergeSpilledBuffers);
->>>>>>> 302fb446
 				this.registeredChannels.put(bboc.getID(), outputChannelContext);
 			}
 		}
@@ -238,11 +184,7 @@
 				final AbstractInputChannel<?> inputChannel = inputGate.getInputChannel(j);
 				if (!(inputChannel instanceof AbstractByteBufferedInputChannel)) {
 					LOG.error("Input channel " + inputChannel.getID() + "of job " + environment.getJobID()
-<<<<<<< HEAD
 						+ " is not a byte buffered input channel, skipping...");
-=======
-							+ " is not a byte buffered input channel, skipping...");
->>>>>>> 302fb446
 					continue;
 				}
 
@@ -258,18 +200,11 @@
 					addReceiverListHint(bbic);
 				}
 
-<<<<<<< HEAD
-				LOG.info("Registering byte buffered input channel " + bbic.getID());
+				if (LOG.isDebugEnabled())
+					LOG.debug("Registering byte buffered input channel " + bbic.getID());
 
 				final InputChannelContext inputChannelContext = new InputChannelContext(inputGateContext, this,
 					bbic);
-=======
-				if (LOG.isDebugEnabled())
-					LOG.debug("Registering byte buffered input channel " + bbic.getID());
-
-				final InputChannelContext inputChannelContext = new InputChannelContext(inputGateContext, this,
-						bbic);
->>>>>>> 302fb446
 				this.registeredChannels.put(bbic.getID(), inputChannelContext);
 			}
 
@@ -291,15 +226,9 @@
 	 *        the task to be unregistered
 	 */
 	public void unregister(final ExecutionVertexID vertexID, final Task task) {
-<<<<<<< HEAD
 
 		final RuntimeEnvironment environment = task.getEnvironment();
 
-=======
-
-		final Environment environment = task.getEnvironment();
-
->>>>>>> 302fb446
 		for (int i = 0; i < environment.getNumberOfOutputGates(); ++i) {
 			final OutputGate<?> outputGate = environment.getOutputGate(i);
 			for (int j = 0; j < outputGate.getNumberOfOutputChannels(); ++j) {
@@ -412,21 +341,12 @@
 			if (cc == null) {
 				throw new IOException("Cannot find channel context for local receiver " + localReceiver);
 			}
-<<<<<<< HEAD
 
 			if (!cc.isInputChannel()) {
 				throw new IOException("Local receiver " + localReceiver
 					+ " is not an input channel, but is supposed to accept a buffer");
 			}
 
-=======
-
-			if (!cc.isInputChannel()) {
-				throw new IOException("Local receiver " + localReceiver
-						+ " is not an input channel, but is supposed to accept a buffer");
-			}
-
->>>>>>> 302fb446
 			cc.queueTransferEnvelope(transferEnvelope);
 
 			return;
@@ -445,21 +365,12 @@
 				if (cc == null) {
 					throw new IOException("Cannot find channel context for local receiver " + localReceiver);
 				}
-<<<<<<< HEAD
 
 				if (!cc.isInputChannel()) {
 					throw new IOException("Local receiver " + localReceiver
 						+ " is not an input channel, but is supposed to accept a buffer");
 				}
 
-=======
-
-				if (!cc.isInputChannel()) {
-					throw new IOException("Local receiver " + localReceiver
-							+ " is not an input channel, but is supposed to accept a buffer");
-				}
-
->>>>>>> 302fb446
 				final InputChannelContext inputChannelContext = (InputChannelContext) cc;
 				final Buffer destBuffer = inputChannelContext.requestEmptyBufferBlocking(srcBuffer.size());
 				srcBuffer.copyToBuffer(destBuffer);
@@ -482,7 +393,6 @@
 		// Recycle the source buffer
 		srcBuffer.recycleBuffer();
 	}
-<<<<<<< HEAD
 
 	private boolean processEnvelopeEnvelopeWithoutBuffer(final TransferEnvelope transferEnvelope,
 			final TransferEnvelopeReceiverList receiverList) {
@@ -494,19 +404,6 @@
 
 			final ChannelID localReceiver = localIt.next();
 
-=======
-
-	private boolean processEnvelopeEnvelopeWithoutBuffer(final TransferEnvelope transferEnvelope,
-			final TransferEnvelopeReceiverList receiverList) {
-
-		// No need to copy anything
-		final Iterator<ChannelID> localIt = receiverList.getLocalReceivers().iterator();
-
-		while (localIt.hasNext()) {
-
-			final ChannelID localReceiver = localIt.next();
-
->>>>>>> 302fb446
 			final ChannelContext channelContext = this.registeredChannels.get(localReceiver);
 			if (channelContext == null) {
 				if (LOG.isDebugEnabled()) {
@@ -519,7 +416,6 @@
 		}
 
 		final Iterator<InetSocketAddress> remoteIt = receiverList.getRemoteReceivers().iterator();
-<<<<<<< HEAD
 
 		while (remoteIt.hasNext()) {
 
@@ -527,15 +423,6 @@
 			this.networkConnectionManager.queueEnvelopeForTransfer(remoteReceiver, transferEnvelope);
 		}
 
-=======
-
-		while (remoteIt.hasNext()) {
-
-			final InetSocketAddress remoteReceiver = remoteIt.next();
-			this.networkConnectionManager.queueEnvelopeForTransfer(remoteReceiver, transferEnvelope);
-		}
-
->>>>>>> 302fb446
 		return true;
 	}
 
@@ -557,19 +444,11 @@
 			while (true) {
 
 				final ConnectionInfoLookupResponse lookupResponse = this.channelLookupService.lookupConnectionInfo(
-<<<<<<< HEAD
 					this.localConnectionInfo, jobID, sourceChannelID);
 
 				if (lookupResponse.receiverNotFound()) {
 					throw new IOException("Cannot find task(s) waiting for data from source channel with ID "
 						+ sourceChannelID);
-=======
-							this.localConnectionInfo, jobID, sourceChannelID);
-
-				if (lookupResponse.receiverNotFound()) {
-					throw new IOException("Cannot find task(s) waiting for data from source channel with ID "
-							+ sourceChannelID);
->>>>>>> 302fb446
 				}
 
 				if (lookupResponse.receiverNotReady()) {
@@ -624,7 +503,6 @@
 	@Override
 	public void processEnvelopeFromOutputChannel(final TransferEnvelope transferEnvelope) throws IOException,
 			InterruptedException {
-<<<<<<< HEAD
 
 		processEnvelope(transferEnvelope, true);
 	}
@@ -710,42 +588,12 @@
 				if (cc == null) {
 					throw new IOException("Cannot find channel context for local receiver " + localReceiver);
 				}
-=======
-
-		processEnvelope(transferEnvelope, true);
-	}
-
-	/**
-	 * {@inheritDoc}
-	 */
-	@Override
-	public void processEnvelopeFromInputChannel(final TransferEnvelope transferEnvelope) throws IOException,
-			InterruptedException {
-
-		processEnvelope(transferEnvelope, false);
-	}
-
-	/**
-	 * {@inheritDoc}
-	 */
-	@Override
-	public void processEnvelopeFromNetwork(final TransferEnvelope transferEnvelope, boolean freeSourceBuffer)
-			throws IOException {
-
-		try {
-			processEnvelope(transferEnvelope, freeSourceBuffer);
-		} catch (InterruptedException e) {
-			LOG.error("Caught unexpected interrupted exception: " + StringUtils.stringifyException(e));
-		}
-	}
->>>>>>> 302fb446
 
 				if (!cc.isInputChannel()) {
 					throw new IOException("Channel context for local receiver " + localReceiver
 						+ " is not an input channel context");
 				}
 
-<<<<<<< HEAD
 				final InputChannelContext icc = (InputChannelContext) cc;
 
 				return icc;
@@ -767,43 +615,8 @@
 		final double buffersPerChannel = (double) totalNumberOfBuffers / (double) totalNumberOfChannels;
 		if (buffersPerChannel < 1.0) {
 			LOG.warn("System is low on memory buffers. This may result in reduced performance.");
-=======
-		System.out.println("Buffer utilization for at " + System.currentTimeMillis());
-
-		System.out.println("\tUnused global buffers: " + GlobalBufferPool.getInstance().getCurrentNumberOfBuffers());
-
-		System.out.println("\tLocal buffer pool status:");
-
-		final Iterator<LocalBufferPoolOwner> it = this.localBufferPoolOwner.values().iterator();
-		while (it.hasNext()) {
-			it.next().logBufferUtilization();
-		}
-
-		this.networkConnectionManager.logBufferUtilization();
-
-		System.out.println("\tIncoming connections:");
-
-		final Iterator<Map.Entry<ChannelID, ChannelContext>> it2 = this.registeredChannels.entrySet()
-				.iterator();
-
-		while (it2.hasNext()) {
-
-			final Map.Entry<ChannelID, ChannelContext> entry = it2.next();
-			final ChannelContext context = entry.getValue();
-			if (context.isInputChannel()) {
-
-				final InputChannelContext inputChannelContext = (InputChannelContext) context;
-				final int numberOfQueuedEnvelopes = inputChannelContext.getNumberOfQueuedEnvelopes();
-				final int numberOfQueuedMemoryBuffers = inputChannelContext.getNumberOfQueuedMemoryBuffers();
-
-				System.out.println("\t\t" + entry.getKey() + ": " + numberOfQueuedMemoryBuffers + " ("
-						+ numberOfQueuedEnvelopes + ")");
-			}
->>>>>>> 302fb446
-		}
-	}
-
-<<<<<<< HEAD
+		}
+
 		if (LOG.isDebugEnabled()) {
 			LOG.debug("Total number of buffers is " + totalNumberOfBuffers);
 			LOG.debug("Total number of channels is " + totalNumberOfChannels);
@@ -834,44 +647,13 @@
 			if (taskContext == null) {
 				LOG.error("Cannot report checkpoint decision for vertex " + cd.getVertexID());
 				continue;
-=======
-	@Override
-	public BufferProvider getBufferProvider(final JobID jobID, final ChannelID sourceChannelID) throws IOException,
-			InterruptedException {
-
-		final TransferEnvelopeReceiverList receiverList = getReceiverList(jobID, sourceChannelID);
-
-		if (receiverList.hasLocalReceivers() && !receiverList.hasRemoteReceivers()) {
-
-			final List<ChannelID> localReceivers = receiverList.getLocalReceivers();
-			if (localReceivers.size() == 1) {
-				// Unicast case, get final buffer provider
-
-				final ChannelID localReceiver = localReceivers.get(0);
-				final ChannelContext cc = this.registeredChannels.get(localReceiver);
-				if (cc == null) {
-					throw new IOException("Cannot find channel context for local receiver " + localReceiver);
-				}
-
-				if (!cc.isInputChannel()) {
-					throw new IOException("Channel context for local receiver " + localReceiver
-							+ " is not an input channel context");
-				}
-
-				final InputChannelContext icc = (InputChannelContext) cc;
-
-				return icc;
->>>>>>> 302fb446
 			}
 
 			taskContext.setCheckpointDecisionAsynchronously(cd.getCheckpointDecision());
 			taskContext.reportAsynchronousEvent();
 		}
-
-		return this.transitBufferPool;
-	}
-
-<<<<<<< HEAD
+	}
+
 	/**
 	 * {@inheritDoc}
 	 */
@@ -891,78 +673,6 @@
 			return false;
 		}
 
-=======
-	private void redistributeGlobalBuffers() {
-
-		final int numberOfChannelsForMulticast = 10; // TODO: Make this configurable
-
-		final int totalNumberOfBuffers = GlobalBufferPool.getInstance().getTotalNumberOfBuffers();
-		int totalNumberOfChannels = this.registeredChannels.size();
-		if (this.multicastEnabled) {
-			totalNumberOfChannels += numberOfChannelsForMulticast;
-		}
-		final double buffersPerChannel = (double) totalNumberOfBuffers / (double) totalNumberOfChannels;
-		if (buffersPerChannel < 1.0) {
-			LOG.warn("System is low on memory buffers. This may result in reduced performance.");
-		}
-
-		if (LOG.isDebugEnabled()) {
-			LOG.debug("Total number of buffers is " + totalNumberOfBuffers);
-			LOG.debug("Total number of channels is " + totalNumberOfChannels);
-		}
-
-		if (this.localBufferPoolOwner.isEmpty()) {
-			return;
-		}
-
-		final Iterator<LocalBufferPoolOwner> it = this.localBufferPoolOwner.values().iterator();
-		while (it.hasNext()) {
-			final LocalBufferPoolOwner lbpo = it.next();
-			lbpo.setDesignatedNumberOfBuffers((int) Math.ceil(buffersPerChannel * lbpo.getNumberOfChannels()));
-		}
-
-		if (this.multicastEnabled) {
-			this.transitBufferPool.setDesignatedNumberOfBuffers((int) Math.ceil(buffersPerChannel
-				* numberOfChannelsForMulticast));
-		}
-	}
-
-	public void reportCheckpointDecisions(final List<CheckpointDecision> checkpointDecisions) {
-
-		for (final CheckpointDecision cd : checkpointDecisions) {
-
-			final TaskContext taskContext = this.tasksWithUndecidedCheckpoints.remove(cd.getVertexID());
-
-			if (taskContext == null) {
-				LOG.error("Cannot report checkpoint decision for vertex " + cd.getVertexID());
-				continue;
-			}
-
-			taskContext.setCheckpointDecisionAsynchronously(cd.getCheckpointDecision());
-			taskContext.reportAsynchronousEvent();
-		}
-	}
-
-	/**
-	 * {@inheritDoc}
-	 */
-	@Override
-	public boolean registerSpillingQueueWithNetworkConnection(final JobID jobID, final ChannelID sourceChannelID,
-			final SpillingQueue spillingQueue) throws IOException, InterruptedException {
-
-		final TransferEnvelopeReceiverList receiverList = getReceiverList(jobID, sourceChannelID);
-
-		if (!receiverList.hasRemoteReceivers()) {
-			return false;
-		}
-
-		final List<InetSocketAddress> remoteReceivers = receiverList.getRemoteReceivers();
-		if (remoteReceivers.size() > 1) {
-			LOG.error("Cannot register spilling queue for more than one remote receiver");
-			return false;
-		}
-
->>>>>>> 302fb446
 		this.networkConnectionManager.registerSpillingQueueWithNetworkConnection(remoteReceivers.get(0), spillingQueue);
 
 		return true;
